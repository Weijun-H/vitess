--- conflicted
+++ resolved
@@ -1,14 +1,11 @@
+## Enhancements
+
+- `vtctl ApplySchema` now respects `-allow-zero-in-date` for `direct` strategy. For example, the following statement is now accepted: `vtctlclient ApplySchema -skip_preflight -ddl_strategy='direct -allow-zero-in-date' -sql "create table if not exists t2(id int primary key, dt datetime default '0000-00-00 00:00:00')" commerce`
+
 ## Major Changes
 
 ### ddl_strategy: -postpone-completion flag
 
-<<<<<<< HEAD
-## Enhancements
-
-- `vtctl ApplySchema` now respects `-allow-zero-in-date` for `direct` strategy. For example, the following statement is now accepted: `vtctlclient ApplySchema -skip_preflight -ddl_strategy='direct -allow-zero-in-date' -sql "create table if not exists t2(id int primary key, dt datetime default '0000-00-00 00:00:00')" commerce`
-
-## Incompatible Changes
-=======
 `ddl_strategy` (either `@@ddl_strategy` in VtGate or `-ddl_strategy` in `vtctl ApplySchema`) supports the flag `-postpone-completion`
 
 This flag indicates that the migration should not auto-complete. This applies for:
@@ -21,7 +18,6 @@
 Note that this flag is not supported for `pt-osc` strategy.
 
 Behavior of migrations with this flag:
->>>>>>> 149fc313
 
 - an `ALTER` table begins, runs, but does not cut-over.
 - `CREATE` or `DROP` migrations are silently not even scheduled
