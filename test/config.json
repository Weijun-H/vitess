--- conflicted
+++ resolved
@@ -67,39 +67,6 @@
 			"RetryMax": 0,
 			"Tags": []
 		},
-<<<<<<< HEAD
-		"merge_sharding": {
-			"File": "merge_sharding.py",
-			"Args": [],
-			"Command": [],
-			"Manual": false,
-			"Shard": 4,
-			"RetryMax": 0,
-			"Tags": [
-				"worker_test"
-			]
-		},
-		"merge_sharding_bytes": {
-			"File": "merge_sharding_bytes.py",
-			"Args": [],
-			"Command": [],
-			"Manual": false,
-			"Shard": 4,
-			"RetryMax": 0,
-			"Tags": [
-				"worker_test"
-			]
-=======
-		"messaging": {
-			"File": "messaging.py",
-			"Args": [],
-			"Command": [],
-			"Manual": false,
-			"Shard": 3,
-			"RetryMax": 0,
-			"Tags": []
->>>>>>> 04471b29
-		},
 		"python_client": {
 			"File": "python_client_test.py",
 			"Args": [],
