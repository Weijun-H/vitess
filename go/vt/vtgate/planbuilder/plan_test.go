--- conflicted
+++ resolved
@@ -186,10 +186,7 @@
 	testFile(t, "lock_cases.txt", testOutputTempDir, vschemaWrapper, true)
 	testFile(t, "large_cases.txt", testOutputTempDir, vschemaWrapper, true)
 	testFile(t, "ddl_cases_no_default_keyspace.txt", testOutputTempDir, vschemaWrapper, false)
-<<<<<<< HEAD
-=======
 	testFile(t, "flush_cases_no_default_keyspace.txt", testOutputTempDir, vschemaWrapper, false)
->>>>>>> 35e41cd7
 	testFile(t, "show_cases_no_default_keyspace.txt", testOutputTempDir, vschemaWrapper, false)
 }
 
@@ -246,10 +243,7 @@
 
 	testFile(t, "alterVschema_cases.txt", testOutputTempDir, vschema, false)
 	testFile(t, "ddl_cases.txt", testOutputTempDir, vschema, false)
-<<<<<<< HEAD
-=======
 	testFile(t, "flush_cases.txt", testOutputTempDir, vschema, false)
->>>>>>> 35e41cd7
 	testFile(t, "show_cases.txt", testOutputTempDir, vschema, false)
 }
 
@@ -404,11 +398,7 @@
 		expected := &strings.Builder{}
 		fail := checkAllTests
 		for tcase := range iterateExecFile(filename) {
-<<<<<<< HEAD
 			t.Run(fmt.Sprintf("%d V3: %s", tcase.lineno, tcase.comments), func(t *testing.T) {
-=======
-			t.Run(tcase.comments, func(t *testing.T) {
->>>>>>> 35e41cd7
 				vschema.version = V3
 				plan, err := TestBuilder(tcase.input, vschema)
 				out := getPlanOrErrorOutput(err, plan)
@@ -443,11 +433,7 @@
 			//       with this last expectation, it is an error if the V4 planner
 			//       produces the same plan as the V3 planner does
 			if !empty || checkAllTests {
-<<<<<<< HEAD
 				t.Run(fmt.Sprintf("%d V4: %s", tcase.lineno, tcase.comments), func(t *testing.T) {
-=======
-				t.Run("V4: "+tcase.comments, func(t *testing.T) {
->>>>>>> 35e41cd7
 					if out != tcase.output2ndPlanner {
 						fail = true
 						t.Errorf("V4 - %s:%d\nDiff:\n%s\n[%s] \n[%s]", filename, tcase.lineno, cmp.Diff(tcase.output2ndPlanner, out), tcase.output, out)
